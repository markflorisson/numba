"""
Compiling extension classes works as follows:

    * Create an extension Numba/minivect type holding a symtab
    * Capture attribute types in the symtab ...

        * ... from the class attributes:

            @jit
            class Foo(object):
                attr = double

        * ... from __init__

            @jit
            class Foo(object):
                def __init__(self, attr):
                    self.attr = double(attr)

    * Type infer all methods
    * Compile all extension methods

        * Process signatures such as @void(double)
        * Infer native attributes through type inference on __init__
        * Path the extension type with a native attributes struct
        * Infer types for all other methods
        * Update the ext_type with a vtab type
        * Compile all methods

    * Create descriptors that wrap the native attributes
    * Create an extension type:

      {
        PyObject_HEAD
        ...
        virtual function table (func **)
        native attributes
      }

    The virtual function table (vtab) is a ctypes structure set as
    attribute of the extension types. Objects have a direct pointer
    for efficiency.

See also extension_types.pyx
"""


import types
import ctypes
import logging
import warnings
import inspect

import numba
from numba import pipeline, error, symtab
from numba import typesystem
from numba.minivect import minitypes
import extension_types

logger = logging.getLogger(__name__)

#------------------------------------------------------------------------
# Parse method signatures
#------------------------------------------------------------------------

def validate_method(py_func, sig, is_static):
    assert isinstance(py_func, types.FunctionType)
    nargs = py_func.__code__.co_argcount - 1 + is_static
    if len(sig.args) != nargs:
        raise error.NumbaError(
            "Expected %d argument types in function "
            "%s (don't include 'self')" % (nargs, py_func.__name__))

def get_signature(ext_type, is_class, is_static, sig):
    """
    Create a signature given the user-specified signature. E.g.

        class Foo(object):
            @void()                 # becomes: void(ext_type(Foo))
            def method(self): ...
    """
    if is_static:
        leading_arg_types = ()
    elif is_class:
        leading_arg_types = (numba.object_,)
    else:
        leading_arg_types = (ext_type,)

    argtypes = leading_arg_types + sig.args
    restype = sig.return_type
    return minitypes.FunctionType(return_type=restype, args=argtypes)

def get_classmethod_func(func):
    """
    Get the Python function the classmethod or staticmethod is wrapping.

    In Python2.6 classmethod and staticmethod don't have the '__func__'
    attribute.
    """
    if isinstance(func, classmethod):
        return func.__get__(object()).__func__
    else:
        assert isinstance(func, staticmethod)
        return func.__get__(object())

def _process_signature(ext_type, method, default_signature,
                       is_static=False, is_class=False):
    """
    Verify a method signature.

    Returns a Method object and the resolved signature.
    """
    if isinstance(method, types.FunctionType):
        # Process function
        if default_signature is None:
            # TODO: support deferred type inference and autojit methods
            raise error.NumbaError(
                "Method '%s' does not have signature" % (method.__name__,))
        validate_method(method, default_signature or numba.object_(),
                        is_static)
        if default_signature is None:
            default_signature = minitypes.FunctionType(return_type=None,
                                                       args=[])
        sig = get_signature(ext_type, is_class, is_static, default_signature)
        return Method(method, is_class, is_static), sig.return_type, sig.args
    elif isinstance(method, minitypes.Function):
        # @double(...)
        # def func(self, ...): ...
        return _process_signature(ext_type, method.py_func,
                                  method.signature, is_static, is_class)
    else:
        # Process staticmethod and classmethod
        if isinstance(method, staticmethod):
            is_static = True
        elif isinstance(method, classmethod):
            is_class = True
        else:
            return None, None, None

        return _process_signature(
                    ext_type, get_classmethod_func(method),
                    default_signature, is_static=is_static, is_class=is_class)

class Method(object):
    """
    py_func: the python 'def' function
    """

    def __init__(self, py_func, is_class, is_static):
        self.py_func = py_func
        py_func.live_objects = []
        self.is_class = is_class
        self.is_static = is_static
        self.name = py_func.__name__

    def result(self, py_func):
        if self.is_class:
            return classmethod(py_func)
        elif self.is_static:
            return staticmethod(py_func)
        else:
            return py_func

#------------------------------------------------------------------------
# Populate Extension Type with Methods
#------------------------------------------------------------------------

def _process_method_signatures(class_dict, ext_type):
    """
    Process all method signatures:

        * Verify signatures
        * Populate ext_type with method signatures (ExtMethodType)
    """
    for method_name, method in class_dict.iteritems():
        default_signature = None
        if (method_name == '__init__' and
                isinstance(method, types.FunctionType)):
            if inspect.getargspec(method).args:
                warnings.warn(
                    "Constructor for class '%s' has no signature, "
                    "assuming arguments have type 'object'" %
                                        ext_type.py_class.__name__)
<<<<<<< HEAD
            argtypes = [object_] * (method.__code__.co_argcount - 1)
            default_signature = void(*argtypes)
=======
            argtypes = [numba.object_] * (method.__code__.co_argcount - 1)
            default_signature = numba.void(*argtypes)
>>>>>>> 7bff6edc

        method, restype, argtypes = _process_signature(ext_type, method,
                                                       default_signature)
        if method is None:
            continue

        signature = typesystem.ExtMethodType(
                    return_type=restype, args=argtypes, name=method.name,
                    is_class=method.is_class, is_static=method.is_static)
        ext_type.add_method(method_name, signature)
        class_dict[method_name] = method

def _type_infer_method(env, ext_type, method, method_name, class_dict,
                       llvm_module):
    if method_name not in ext_type.methoddict:
        return

    signature = ext_type.get_signature(method_name)
    restype, argtypes = signature.return_type, signature.args

    class_dict[method_name] = method
    func_signature, symtab, ast = pipeline.infer_types2(
                        env, method.py_func, restype, argtypes)
    ext_type.add_method(method_name, func_signature)

def _type_infer_init_method(env, class_dict, ext_type, llvm_module):
    initfunc = class_dict.get('__init__', None)
    if initfunc is None:
        return

    _type_infer_method(env, ext_type, initfunc, '__init__', class_dict,
                       llvm_module)

def _type_infer_methods(env, class_dict, ext_type, llvm_module):
    for method_name, method in class_dict.iteritems():
        if method_name in ('__new__', '__init__') or method is None:
            continue

        _type_infer_method(env, ext_type, method, method_name, class_dict,
                           llvm_module)

def _compile_methods(class_dict, env, ext_type, lmethods, method_pointers,
                     llvm_module):
    parent_method_pointers = getattr(
                    ext_type.py_class, '__numba_method_pointers', None)
    for i, (method_name, func_signature) in enumerate(ext_type.methods):
        if method_name not in class_dict:
            # Inherited method
            assert parent_method_pointers is not None
            name, p = parent_method_pointers[i]
            assert name == method_name
            method_pointers.append((method_name, p))
            continue

        method = class_dict[method_name]
        # Don't use compile_after_type_inference, re-infer, since we may
        # have inferred some return types
        # TODO: delayed types and circular calls/variable assignments
        logger.debug(method.py_func)
        sig, translator, wrapper = pipeline.compile2(
            env, method.py_func, func_signature.return_type,
            func_signature.args, name=method.py_func.__name__)
        lmethods.append(translator.lfunc)
        method_pointers.append((method_name, translator.lfunc_pointer))
        class_dict[method_name] = method.result(wrapper)

#------------------------------------------------------------------------
# Build Attributes Struct
#------------------------------------------------------------------------

def _construct_native_attribute_struct(ext_type):
    """
    Create attribute struct type from symbol table.
    """
    attrs = dict((name, var.type) for name, var in ext_type.symtab.iteritems())
    if ext_type.attribute_struct is None:
        # No fields to inherit
        ext_type.attribute_struct = numba.struct(**attrs)
    else:
        # Inherit fields from parent
        fields = []
        for name, variable in ext_type.symtab.iteritems():
            if name not in ext_type.attribute_struct.fielddict:
                fields.append((name, variable.type))
                ext_type.attribute_struct.fielddict[name] = variable.type

        # Sort fields by rank
        fields = numba.struct(fields).fields
        ext_type.attribute_struct.fields.extend(fields)

def _create_descr(attr_name):
    """
    Create a descriptor that accesses the attribute on the ctypes struct.
    """
    def _get(self):
        return getattr(self._numba_attrs, attr_name)
    def _set(self, value):
        return setattr(self._numba_attrs, attr_name, value)
    return property(_get, _set)

def inject_descriptors(env, py_class, ext_type, class_dict):
    "Cram descriptors into the class dict"
    for attr_name, attr_type in ext_type.symtab.iteritems():
        descriptor = _create_descr(attr_name)
        class_dict[attr_name] = descriptor

#------------------------------------------------------------------------
# Attribute Inheritance
#------------------------------------------------------------------------

def is_numba_class(cls):
    return hasattr(cls, '__numba_struct_type')

def verify_base_class_compatibility(cls, struct_type, vtab_type):
    "Verify that we can build a compatible class layout"
    bases = [cls]
    for base in cls.__bases__:
        if is_numba_class(base):
            attr_prefix = base.__numba_struct_type.is_prefix(struct_type)
            method_prefix = base.__numba_vtab_type.is_prefix(vtab_type)
            if not attr_prefix or not method_prefix:
                raise error.NumbaError(
                            "Multiple incompatible base classes found: "
                            "%s and %s" % (base, bases[-1]))

            bases.append(base)

def inherit_attributes(ext_type, class_dict):
    "Inherit attributes and methods from superclasses"
    cls = ext_type.py_class
    if not is_numba_class(cls):
        # superclass is not a numba class
        return

    struct_type = cls.__numba_struct_type
    vtab_type = cls.__numba_vtab_type
    verify_base_class_compatibility(cls, struct_type, vtab_type)

    # Inherit attributes
    ext_type.attribute_struct = numba.struct(struct_type.fields)
    for field_name, field_type in ext_type.attribute_struct.fields:
        ext_type.symtab[field_name] = symtab.Variable(field_type,
                                                      promotable_type=False)

    # Inherit methods
    for method_name, method_type in vtab_type.fields:
        func_signature = method_type.base_type
        args = list(func_signature.args)
        if not (func_signature.is_class or func_signature.is_static):
            args[0] = ext_type
        func_signature = func_signature.return_type(*args)
        ext_type.add_method(method_name, func_signature)

    ext_type.parent_attr_struct = struct_type
    ext_type.parent_vtab_type = vtab_type

def process_class_attribute_types(ext_type, class_dict):
    """
    Process class attribute types:

        @jit
        class Foo(object):

            attr = double
    """
    for name, value in class_dict.iteritems():
        if isinstance(value, minitypes.Type):
            ext_type.symtab[name] = symtab.Variable(value, promotable_type=False)

#------------------------------------------------------------------------
# Compile Methods and Build Attributes
#------------------------------------------------------------------------

def compile_extension_methods(env, py_class, ext_type, class_dict, llvm_module):
    """
    Compile extension methods:

        1) Process signatures such as @void(double)
        2) Infer native attributes through type inference on __init__
        3) Path the extension type with a native attributes struct
        4) Infer types for all other methods
        5) Update the ext_type with a vtab type
        6) Compile all methods
    """
    method_pointers = []
    lmethods = []

    class_dict['__numba_py_class'] = py_class

    _process_method_signatures(class_dict, ext_type)
    _type_infer_init_method(env, class_dict, ext_type, llvm_module)
    _construct_native_attribute_struct(ext_type)
    _type_infer_methods(env, class_dict, ext_type, llvm_module)

    # TODO: patch method call types

    # Set vtab type before compiling
    ext_type.vtab_type = numba.struct(
        [(field_name, field_type.pointer())
         for field_name, field_type in ext_type.methods])
    _compile_methods(class_dict, env, ext_type, lmethods, method_pointers,
                     llvm_module)
    return method_pointers, lmethods

#------------------------------------------------------------------------
# Virtual Methods
#------------------------------------------------------------------------

def vtab_name(field_name):
    "Mangle method names for the vtab (ctypes doesn't handle this)"
    if field_name.startswith("__") and field_name.endswith("__"):
        field_name = '__numba_' + field_name.strip("_")
    return field_name

def build_vtab(vtab_type, method_pointers):
    """
    Create ctypes virtual method table.

    vtab_type: the vtab struct type (typesystem.struct)
    method_pointers: a list of method pointers ([int])
    """
    assert len(method_pointers) == len(vtab_type.fields)

    vtab_ctype = numba.struct(
        [(vtab_name(field_name), field_type)
            for field_name, field_type in vtab_type.fields]).to_ctypes()

    methods = []
    for (method_name, method_pointer), (field_name, field_type) in zip(
                                        method_pointers, vtab_type.fields):
        assert method_name == field_name
        method_type_p = field_type.to_ctypes()
        cmethod = ctypes.cast(ctypes.c_void_p(method_pointer), method_type_p)
        methods.append(cmethod)

    vtab = vtab_ctype(*methods)
    return vtab, vtab_type

#------------------------------------------------------------------------
# Build Extension Type
#------------------------------------------------------------------------

def create_extension(env, py_class, translator_kwargs):
    """
    Compile an extension class given the NumbaEnvironment and the Python
    class that contains the functions that are to be compiled.
    """
    
    llvm_module = translator_kwargs.pop('llvm_module')
    assert llvm_module is not None
    ext_type = typesystem.ExtensionType(py_class)
    class_dict = dict(vars(py_class))

    inherit_attributes(ext_type, class_dict)
    process_class_attribute_types(ext_type, class_dict)

    method_pointers, lmethods = compile_extension_methods(
                                        env, py_class, ext_type, class_dict,
                                        llvm_module)
    inject_descriptors(env, py_class, ext_type, class_dict)

    vtab, vtab_type = build_vtab(ext_type.vtab_type, method_pointers)

    logger.debug("struct: %s" % ext_type.attribute_struct)
    logger.debug("ctypes struct: %s" % ext_type.attribute_struct.to_ctypes())
    extension_type = extension_types.create_new_extension_type(
            py_class.__name__, py_class.__bases__, class_dict,
            ext_type, vtab, vtab_type,
            lmethods, method_pointers)
    return extension_type<|MERGE_RESOLUTION|>--- conflicted
+++ resolved
@@ -181,13 +181,8 @@
                     "Constructor for class '%s' has no signature, "
                     "assuming arguments have type 'object'" %
                                         ext_type.py_class.__name__)
-<<<<<<< HEAD
-            argtypes = [object_] * (method.__code__.co_argcount - 1)
-            default_signature = void(*argtypes)
-=======
             argtypes = [numba.object_] * (method.__code__.co_argcount - 1)
             default_signature = numba.void(*argtypes)
->>>>>>> 7bff6edc
 
         method, restype, argtypes = _process_signature(ext_type, method,
                                                        default_signature)
